--- conflicted
+++ resolved
@@ -482,11 +482,7 @@
         try:
             return self.get_serialization_data() == other.get_serialization_data()
         except AttributeError:
-<<<<<<< HEAD
-            return False
-=======
             return NotImplemented
->>>>>>> 2384d2a2
 
     def _register(self, registry: Optional[PulseRegistryType]=None) -> None:
         """Registers the Serializable in the global registry.
