--- conflicted
+++ resolved
@@ -1,42 +1,22 @@
-<<<<<<< HEAD
-from typing import Union, Dict, Iterable, Tuple, cast, List, Optional, Generator, Mapping
-
-from enum import Enum
-import reprlib
-
-import numpy as np
-import warnings
-from typing import *
-from collections import defaultdict
-from dataclasses import dataclass
-from contextlib import contextmanager
-
-from qupulse.utils.types import MeasurementWindow
-from qupulse.program import ProgramBuilder, RepetitionCount, HardwareTime, HardwareVoltage, TimeType
-from qupulse.program.waveforms import ConstantWaveform, Waveform
-from qupulse.pulses.range import RangeScope
-from qupulse.parameter_scope import Scope
-from qupulse.program.waveforms import Waveform, ConstantWaveform, TransformingWaveform
-from qupulse.program.volatile import VolatileRepetitionCount, VolatileProperty
-from qupulse.program.transformation import Transformation
-
-from qupulse.utils import is_integer
-from qupulse.utils.types import TimeType, MeasurementWindow
-from qupulse.utils.tree import Node
-=======
 import reprlib
 import warnings
 from collections import defaultdict
+from contextlib import contextmanager
+from dataclasses import dataclass
 from enum import Enum
-from typing import Union, Dict, Iterable, Tuple, cast, List, Optional, Generator, Mapping
+from typing import *
 
 import numpy as np
 
+from qupulse.parameter_scope import Scope
+from qupulse.program import ProgramBuilder, RepetitionCount, HardwareTime, HardwareVoltage
+from qupulse.program.transformation import Transformation
 from qupulse.program.volatile import VolatileRepetitionCount, VolatileProperty
 from qupulse.program.waveforms import SequenceWaveform, RepetitionWaveform
+from qupulse.program.waveforms import TransformingWaveform
 from qupulse.program.waveforms import Waveform, ConstantWaveform
+from qupulse.pulses.range import RangeScope
 from qupulse.utils import is_integer
->>>>>>> 3d5d96d1
 from qupulse.utils.numeric import smallest_factor_ge
 from qupulse.utils.tree import Node
 from qupulse.utils.types import TimeType, MeasurementWindow
@@ -511,18 +491,13 @@
 
         if 'merge_single_child' in actions and self._has_single_child_that_can_be_merged():
             self._merge_single_child()
-<<<<<<< HEAD
-
-    def get_duration_structure(self) -> Tuple[int, Union[TimeType, tuple]]:
-=======
-    
+
     def get_duration_structure(self) -> DurationStructure:
         """Returns a tuple that fingerprints the structure of waveform durations and repetitions of self.
 
         One possible use case is to identify repeated duration structures and reuse the same control flow with
         differing data.
         """
->>>>>>> 3d5d96d1
         if self.is_leaf():
             return self.repetition_count, self.waveform.duration
         else:
