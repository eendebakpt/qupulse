import unittest
import os
import sys
import copy

srcPath = os.path.dirname(os.path.abspath(__file__)).rsplit('tests',1)[0] + 'src'
sys.path.insert(0,srcPath)

from pulses.TablePulseTemplate import TablePulseTemplate, TableEntry
from pulses.SequencePulseTemplate import SequencePulseTemplate, MissingMappingException, UnnecessaryMappingException, RuntimeMappingError
from pulses.PulseTemplate import ParameterNotInPulseTemplateException,\
    PulseTemplate
from pulses.Parameter import ParameterDeclaration, Parameter, ParameterNotProvidedException
from pulses.Instructions import EXECInstruction
from tests.pulses.SequencingDummies import DummySequencer, DummyInstructionBlock, DummySequencingElement


class DummyParameter(Parameter):

    def __init__(self, value: float = 0, requires_stop: bool = False) -> None:
        super().__init__()
        self.__value = value
        self.__requires_stop = requires_stop

    def get_value(self) -> float:
        return self.__value

    @property
    def requires_stop(self) -> bool:
        return self.__requires_stop


class SequencePulseTemplateTest(unittest.TestCase):
    def __init__(self, *args, **kwargs):
        super().__init__(*args, **kwargs)

        # Setup test data
        self.square = TablePulseTemplate()
        self.square.add_entry('up', 'v', 'hold')
        self.square.add_entry('down', 0, 'hold')
        self.square.add_entry('length', 0)

        self.mapping1 = {}
        self.mapping1['up'] = lambda ps: ps['uptime']
        self.mapping1['down'] = lambda ps: ps['uptime'] + ps['length']
        self.mapping1['v'] = lambda ps: ps['voltage']
        self.mapping1['length'] = lambda ps: ps['pulse-length'] * 0.5

        self.outer_parameters = ['uptime', 'length', 'pulse-length', 'voltage']

        self.parameters = {}
        self.parameters['uptime'] = 5
        self.parameters['length'] = 10
        self.parameters['pulse-length'] = 100
        self.parameters['voltage'] = 10

        self.sequence = SequencePulseTemplate([(self.square, self.mapping1)], self.outer_parameters)

    def test_missing_mapping(self):
        mapping = self.mapping1
        mapping.pop('v')

        subtemplates = [(self.square, mapping)]
        with self.assertRaises(MissingMappingException):
            SequencePulseTemplate(subtemplates, self.outer_parameters)

    def test_unnecessary_mapping(self):
        mapping = self.mapping1
        mapping['unnecessary'] = lambda ps: ps['voltage']

        subtemplates = [(self.square, mapping)]
        with self.assertRaises(UnnecessaryMappingException):
            SequencePulseTemplate(subtemplates, self.outer_parameters)

<<<<<<< HEAD
    def test_identifier(self):
        identifier = 'some name'
        pulse = SequencePulseTemplate([], [], identifier=identifier)
        self.assertEqual(identifier, pulse.identifier)


=======

class SequencePulseTemplateSequencingTests(SequencePulseTemplateTest):
    def test_missing_parameter(self):
        sequencer = DummySequencer()
        block = DummyInstructionBlock()
        parameters = copy.deepcopy(self.parameters)
        parameters.pop('uptime')
        with self.assertRaises(ParameterNotProvidedException):
            self.sequence.build_sequence(sequencer, parameters, block)

    def test_build_sequence(self) -> None:
        sequencer = DummySequencer()
        instruction_block = DummyInstructionBlock()
        block = DummyInstructionBlock()
        element1 = DummySequencingElement(push_elements=(block, [self.square]))
        element2 = DummySequencingElement()
        mapping = {}
        subtemplates = [(self.square, self.mapping1),
                        (element2, mapping)]
        sequence = SequencePulseTemplate(subtemplates, [])
        sequence.build_sequence(sequencer, self.parameters, instruction_block)
        # TODO: use real sequencer and check output

    def test_requires_stop(self) -> None:
        pass #TODO: implement

    def test_runtime_mapping_exception(self):
        mapping = self.mapping1
        mapping['up'] = lambda ps: ps['parameter that does not exist']

        subtemplates = [(self.square, mapping)]
        sequence = SequencePulseTemplate(subtemplates, self.outer_parameters)
        sequencer = DummySequencer()
        block = DummyInstructionBlock()
        with self.assertRaises(RuntimeMappingError):
            sequence.build_sequence(sequencer, self.parameters, block)

class SequencePulseTemplateStringTest(unittest.TestCase):
    def test_str(self):
        T = TablePulseTemplate()
        a = [RuntimeMappingError(T,T,"c","d"),
             UnnecessaryMappingException(T,"b"),
             MissingMappingException(T,"b")]
        
        b = [x.__str__() for x in a]
        for s in b:
            self.assertIsInstance(s, str)
            
class SequencePulseTemplateTestProperties(SequencePulseTemplateTest):
    def test_is_interruptable(self):
        self.assertTrue(self.sequence.is_interruptable)
        self.sequence.is_interruptable = False
        self.assertFalse(self.sequence.is_interruptable)
        
    def test_parameter_declarations(self):
        #FIXME
        decl = self.sequence.parameter_declarations
        pass
>>>>>>> 68f1c957
if __name__ == "__main__":
    unittest.main(verbosity=2)<|MERGE_RESOLUTION|>--- conflicted
+++ resolved
@@ -72,14 +72,12 @@
         with self.assertRaises(UnnecessaryMappingException):
             SequencePulseTemplate(subtemplates, self.outer_parameters)
 
-<<<<<<< HEAD
     def test_identifier(self):
         identifier = 'some name'
         pulse = SequencePulseTemplate([], [], identifier=identifier)
         self.assertEqual(identifier, pulse.identifier)
 
 
-=======
 
 class SequencePulseTemplateSequencingTests(SequencePulseTemplateTest):
     def test_missing_parameter(self):
@@ -138,6 +136,5 @@
         #FIXME
         decl = self.sequence.parameter_declarations
         pass
->>>>>>> 68f1c957
 if __name__ == "__main__":
     unittest.main(verbosity=2)