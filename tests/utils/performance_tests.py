import unittest

import numpy as np

from qupulse.utils.performance import (_time_windows_to_samples_numba, _time_windows_to_samples_numpy,
<<<<<<< HEAD
                                       shrink_overlapping_windows)
=======
                                       _average_windows_numba, _average_windows_numpy, average_windows)
>>>>>>> 5c6fd63d


class TimeWindowsToSamplesTest(unittest.TestCase):
    @staticmethod
    def assert_implementations_equal(begins, lengths, sample_rate):
        np.testing.assert_equal(
            _time_windows_to_samples_numba(begins, lengths, sample_rate),
            _time_windows_to_samples_numpy(begins, lengths, sample_rate)
        )

    def test_monotonic(self):
        begins = np.array([101.3, 123.6218764354, 176.31, 763454.776])
        lengths = np.array([6.4234, 24.8654413, 8765.45, 12543.])

        for sr in (0.1, 1/9, 1., 2.764423123563463412342, 100.322):
            self.assert_implementations_equal(begins, lengths, sr)

    def test_unsorted(self):
        begins = np.array([101.3, 176.31, 763454.776, 123.6218764354])
        lengths = np.array([6.4234, 8765.45, 12543., 24.8654413])

        for sr in (0.1, 1/9, 1., 2.764423123563463412342, 100.322):
            self.assert_implementations_equal(begins, lengths, sr)


<<<<<<< HEAD
class TestOverlappingWindowReduction(unittest.TestCase):
    def test_shrink_overlapping_windows_numba(self):
            np.testing.assert_equal(
                (np.array([1, 4, 8]), np.array([3, 4, 4])),
                shrink_overlapping_windows(np.array([1, 4, 7]),
                                           np.array([3, 4, 5]), use_numba=True)
            )

    def test_shrink_overlapping_windows_numpy(self):
            np.testing.assert_equal(
                (np.array([1, 4, 8]), np.array([3, 4, 4])),
                shrink_overlapping_windows(np.array([1, 4, 7]),
                                            np.array([3, 4, 5]), use_numba=False)
            )
=======
class WindowAverageTest(unittest.TestCase):
    @staticmethod
    def assert_implementations_equal(time, values, begins, ends):
        numpy_result = _average_windows_numpy(time, values, begins, ends)
        numba_result = _average_windows_numba(time, values, begins, ends)
        np.testing.assert_allclose(numpy_result, numba_result)

    def setUp(self):
        self.begins = np.array([1., 2., 3.] + [4.] + [6., 7., 8., 9., 10.])
        self.ends = self.begins + np.array([1., 1., 1.] + [3.] + [2., 2., 2., 2., 2.])
        self.time = np.arange(10).astype(float)
        self.values = np.asarray([
            np.sin(self.time),
            np.cos(self.time),
        ]).T

    def test_dispatch(self):
        _ = average_windows(self.time, self.values, self.begins, self.ends)
        _ = average_windows(self.time, self.values[..., 0], self.begins, self.ends)

    def test_single_channel(self):
        self.assert_implementations_equal(self.time, self.values[..., 0], self.begins, self.ends)
        self.assert_implementations_equal(self.time, self.values[..., :1], self.begins, self.ends)

    def test_dual_channel(self):
        self.assert_implementations_equal(self.time, self.values, self.begins, self.ends)
>>>>>>> 5c6fd63d
<|MERGE_RESOLUTION|>--- conflicted
+++ resolved
@@ -3,11 +3,9 @@
 import numpy as np
 
 from qupulse.utils.performance import (_time_windows_to_samples_numba, _time_windows_to_samples_numpy,
-<<<<<<< HEAD
                                        shrink_overlapping_windows)
-=======
+from qupulse.utils.performance import (_time_windows_to_samples_numba, _time_windows_to_samples_numpy,
                                        _average_windows_numba, _average_windows_numpy, average_windows)
->>>>>>> 5c6fd63d
 
 
 class TimeWindowsToSamplesTest(unittest.TestCase):
@@ -33,22 +31,6 @@
             self.assert_implementations_equal(begins, lengths, sr)
 
 
-<<<<<<< HEAD
-class TestOverlappingWindowReduction(unittest.TestCase):
-    def test_shrink_overlapping_windows_numba(self):
-            np.testing.assert_equal(
-                (np.array([1, 4, 8]), np.array([3, 4, 4])),
-                shrink_overlapping_windows(np.array([1, 4, 7]),
-                                           np.array([3, 4, 5]), use_numba=True)
-            )
-
-    def test_shrink_overlapping_windows_numpy(self):
-            np.testing.assert_equal(
-                (np.array([1, 4, 8]), np.array([3, 4, 4])),
-                shrink_overlapping_windows(np.array([1, 4, 7]),
-                                            np.array([3, 4, 5]), use_numba=False)
-            )
-=======
 class WindowAverageTest(unittest.TestCase):
     @staticmethod
     def assert_implementations_equal(time, values, begins, ends):
@@ -75,4 +57,17 @@
 
     def test_dual_channel(self):
         self.assert_implementations_equal(self.time, self.values, self.begins, self.ends)
->>>>>>> 5c6fd63d
+class TestOverlappingWindowReduction(unittest.TestCase):
+    def test_shrink_overlapping_windows_numba(self):
+            np.testing.assert_equal(
+                (np.array([1, 4, 8]), np.array([3, 4, 4])),
+                shrink_overlapping_windows(np.array([1, 4, 7]),
+                                           np.array([3, 4, 5]), use_numba=True)
+            )
+
+    def test_shrink_overlapping_windows_numpy(self):
+            np.testing.assert_equal(
+                (np.array([1, 4, 8]), np.array([3, 4, 4])),
+                shrink_overlapping_windows(np.array([1, 4, 7]),
+                                            np.array([3, 4, 5]), use_numba=False)
+            )