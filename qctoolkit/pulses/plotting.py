"""This module defines plotting functionality for instantiated PulseTemplates using matplotlib.

Classes:
    - Plotter: Converts an InstructionSequence into plottable time and value sample arrays.
    - PlottingNotPossibleException.
Functions:
    - plot: Plot a pulse using matplotlib.
"""

from typing import Dict, Tuple

import numpy as np
from matplotlib import pyplot as plt

from qctoolkit.pulses.pulse_template import PulseTemplate
from qctoolkit.pulses.parameters import Parameter
from qctoolkit.pulses.sequencing import Sequencer, SequencingElement
from qctoolkit.pulses.instructions import EXECInstruction, STOPInstruction, InstructionSequence


__all__ = ["Plotter", "plot", "PlottingNotPossibleException"]


class Plotter:
    """Plotter converts an InstructionSequence compiled by Sequencer from a PulseTemplate structure
    into a series of voltage values regularly sampled over the entire time domain for plotting.

    It currently is not able to handle instruction sequences that contain branching / jumping.
    """

    def __init__(self, sample_rate: int=10) -> None:
        """Create a new Plotter instance.

        Args:
            sample_rate (int): The sample rate in samples per time unit. (default = 10)
        """
        super().__init__()
        self.__sample_rate = sample_rate

    def render(self, sequence: InstructionSequence) -> Tuple[np.ndarray, np.ndarray]:
        """'Render' an instruction sequence (sample all contained waveforms into an array).

        Returns:
            a tuple (times, values) of numpy.ndarrays of similar size. times contains the time value
            of all sample times and values the corresponding sampled value.
        """
        if [x for x in sequence if not isinstance(x, (EXECInstruction, STOPInstruction))]:
            raise NotImplementedError('Can only plot waveforms without branching so far.')

        waveforms = [instruction.waveform
                     for instruction in sequence if isinstance(instruction, EXECInstruction)]
        if not waveforms:
            return [], []
        total_time = sum([waveform.duration for waveform in waveforms])

        sample_count = total_time * self.__sample_rate + 1
        times = np.linspace(0, total_time, num=sample_count)

        channels = max([waveform.num_channels for waveform in waveforms])
        voltages = np.empty((len(times), channels))
        time = 0
        for waveform in waveforms:
            indices = np.logical_and(times >= time, times <= time + waveform.duration)
            sample_times = times[indices]
            offset = times[indices][0] - time
            w_voltages = waveform.sample(sample_times, offset)
            if w_voltages.ndim == 1:
                w_voltages = w_voltages.reshape(-1,1)
            voltages[indices,:] = w_voltages
            time += waveform.duration
        return times, voltages


def plot(pulse: PulseTemplate,
         parameters: Dict[str, Parameter]=None,
         sample_rate: int=10) -> plt.Figure: # pragma: no cover
    """Plot a pulse using matplotlib.

    The given pulse will first be sequenced using the Sequencer class. The resulting
    InstructionSequence will be converted into sampled value arrays using the Plotter class. These
    arrays are then plotted in a matplotlib figure.

    Args:
        pulse (PulseTemplate): The pulse to be plotted.
        parameters (Dict(str -> Parameter)): An optional mapping of parameter names to Parameter
            objects.
        sample_rate (int): The rate with which the waveforms are sampled for the plot in
            samples per time unit. (default = 10)
    Returns:
        matplotlib.pyplot.Figure instance in which the pulse is rendered
    Raises:
        PlottingNotPossibleException if the sequencing is interrupted before it finishes, e.g.,
            because a parameter value could not be evaluated
        all Exceptions possibly raised during sequencing
    """
    if parameters is None:
        parameters = dict()
    plotter = Plotter(sample_rate=sample_rate)
    sequencer = Sequencer()
    sequencer.push(pulse, parameters)
    sequence = sequencer.build()
    if not sequencer.has_finished():
        raise PlottingNotPossibleException(pulse)
    times, voltages = plotter.render(sequence)

    # plot to figure
    figure = plt.figure()
    ax = figure.add_subplot(111)
    ax.step(times, voltages, where='post')
<<<<<<< HEAD
=======

    # add some margins in the presentation
    plt.plot()
    plt.xlim(-0.5, times[-1] + 0.5)
    plt.ylim(min(voltages) - 0.5, max(voltages) + 0.5)
    plt.xlabel('Time in ns')
    plt.ylabel('Voltage')

    if pulse.identifier:
        plt.title(pulse.identifier)

    figure.show()
>>>>>>> d0b79276
    return figure


class PlottingNotPossibleException(Exception):
    """Indicates that plotting is not possible because the sequencing process did not translate
    the entire given PulseTemplate structure."""

    def __init__(self, pulse) -> None:
        super().__init__()
        self.pulse = pulse

    def __str__(self) -> str:
        return "Plotting is not possible. There are parameters which cannot be computed."
<|MERGE_RESOLUTION|>--- conflicted
+++ resolved
@@ -107,13 +107,8 @@
     figure = plt.figure()
     ax = figure.add_subplot(111)
     ax.step(times, voltages, where='post')
-<<<<<<< HEAD
-=======
+    return figure
 
-    # add some margins in the presentation
-    plt.plot()
-    plt.xlim(-0.5, times[-1] + 0.5)
-    plt.ylim(min(voltages) - 0.5, max(voltages) + 0.5)
     plt.xlabel('Time in ns')
     plt.ylabel('Voltage')
 
@@ -121,7 +116,6 @@
         plt.title(pulse.identifier)
 
     figure.show()
->>>>>>> d0b79276
     return figure
 
 
