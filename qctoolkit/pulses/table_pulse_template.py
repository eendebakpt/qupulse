"""This module defines the TablePulseTemplate, one of the elementary pulse templates and its
waveform representation.

Classes:
    - TablePulseTemplate: Defines a pulse via interpolation of a sequence of (time,voltage)-pairs.
    - TableWaveform: A waveform instantiated from a TablePulseTemplate by providing values for its
        declared parameters.
"""

from typing import Union, Dict, List, Set, Optional, NamedTuple, Any, Iterable, Tuple
import numbers
import copy

import numpy as np

from qctoolkit.serialization import Serializer
from qctoolkit.pulses.parameters import ParameterDeclaration, Parameter, \
    ParameterNotProvidedException
from qctoolkit.pulses.pulse_template import PulseTemplate, MeasurementWindow
from qctoolkit.pulses.sequencing import InstructionBlock, Sequencer
from qctoolkit.pulses.interpolation import InterpolationStrategy, LinearInterpolationStrategy, \
    HoldInterpolationStrategy, JumpInterpolationStrategy
from qctoolkit.pulses.instructions import Waveform
from qctoolkit.pulses.conditions import Condition

__all__ = ["TablePulseTemplate", "TableWaveform", "WaveformTableEntry"]

WaveformTableEntry = NamedTuple( # pylint: disable=invalid-name
    "WaveformTableEntry",
    [('t', float), ('v', float), ('interp', InterpolationStrategy)]
)


class TableWaveform(Waveform):
    """Waveform obtained from instantiating a TablePulseTemplate."""

    def __init__(self, waveform_table: Tuple[WaveformTableEntry]) -> None:
        """Create a new TableWaveform instance.

<<<<<<< HEAD
    def __init__(self, waveform_tables: List[WaveformTable]) -> None:
        for table in waveform_tables:
            if len(table) < 2:
                raise ValueError("The given WaveformTable has less than two entries.")
=======
        Args:
            waveform_table (ImmutableList(WaveformTableEntry)): A list of instantiated table
                entries of the form (time as float, voltage as float, interpolation strategy).
        """
        if len(waveform_table) < 2:
            raise ValueError("The given waveform table has less than two entries.")
>>>>>>> fbfec884
        super().__init__()
        self.__tables = waveform_tables

    @property
<<<<<<< HEAD
    def _compare_key(self) -> Any:
        return tuple(map(tuple, self.__tables))

    @property
    def channels(self) -> int:
        return len(self.__tables)
=======
    def compare_key(self) -> Any:
        return self.__table
>>>>>>> fbfec884

    @property
    def duration(self) -> float:
        if len(self.__tables):
            return max([table[-1].t for table in self.__tables])
        else:
            return 0.0

    def sample(self, sample_times: np.ndarray, first_offset: float=0) -> np.ndarray:
        channels = len(self.__tables)
        sample_times = sample_times.copy()
        sample_times -= (sample_times[0] - first_offset)
<<<<<<< HEAD
        voltages = np.empty((len(sample_times), channels))
        for channel, table in enumerate(self.__tables):
            for entry1, entry2 in zip(table[:-1], table[1:]): # iterate over interpolated areas
                indices = np.logical_and(sample_times >= entry1.t, sample_times <= entry2.t)
                voltages[indices, channel] = entry2.interp((entry1.t, entry1.v), (entry2.t, entry2.v), sample_times[indices]) # evaluate interpolation at each time

=======
        voltages = np.empty_like(sample_times)
        for entry1, entry2 in zip(self.__table[:-1], self.__table[1:]):
            indices = np.logical_and(sample_times >= entry1.t, sample_times <= entry2.t)
            voltages[indices] = entry2.interp((entry1.t, entry1.v),
                                              (entry2.t, entry2.v), sample_times[indices])
>>>>>>> fbfec884
        return voltages


TableValue = Union[float, ParameterDeclaration] # pylint: disable=invalid-name
TableEntry = NamedTuple( # pylint: disable=invalid-name
    "TableEntry",
    [('t', TableValue), ('v', TableValue), ('interp', InterpolationStrategy)]
)


class TablePulseTemplate(PulseTemplate):
<<<<<<< HEAD
    """Defines a pulse via linear interpolation of a sequence of (time,voltage)-pairs.

=======
    """Defines a pulse via interpolation of a sequence of (time,voltage)-pairs.
    
>>>>>>> fbfec884
    TablePulseTemplate stores a list of (time,voltage)-pairs (the table) which is sorted
    by time and uniquely define a pulse structure via interpolation of voltages of subsequent
    table entries.
    TablePulseTemplate provides methods to declare parameters which may be referred to instead of
    using concrete values for both, time and voltage.
    A TablePulseTemplate may be flagged as representing a measurement pulse, meaning that it defines
    a measurement window.
    """

<<<<<<< HEAD
    def __init__(self, channels=1, measurement=False, identifier: Optional[str]=None) -> None:
=======
    def __init__(self, measurement=False, identifier: Optional[str]=None) -> None:
        """Create a new TablePulseTemplate.

        Args:
            measurement (bool): True, if this TablePulseTemplate shall define a measurement window.
                (optional, default = False).
            identifier (str): A unique identifier for use in serialization. (optional)
        """
>>>>>>> fbfec884
        super().__init__(identifier)
        self.__identifier = identifier
        self.__entries = []
        for x in range(channels):
            self.__entries.append([]) # type: List[List[TableEntry]]
        self.__time_parameter_declarations = {} # type: Dict[str, ParameterDeclaration]
        self.__voltage_parameter_declarations = {} # type: Dict[str, ParameterDeclaration]
        self.__is_measurement_pulse = measurement# type: bool
        self.__interpolation_strategies = {'linear': LinearInterpolationStrategy(),
                                           'hold': HoldInterpolationStrategy(), 
                                           'jump': JumpInterpolationStrategy()
                                          }
        self.__channels = channels # type: int

    @staticmethod
    def from_array(times: np.ndarray, voltages: np.ndarray, measurement=False) \
            -> 'TablePulseTemplate':
        """Static constructor to build a TablePulse from numpy arrays.

        Args:
            times: 1D numpy array with time values
            voltages: 1D or 2D numpy array with voltage values

        Returns:
            TablePulseTemplate with the given values, hold interpolation everywhere and no free
            parameters.
        """
<<<<<<< HEAD
        if voltages.ndim == 1:
            res = TablePulseTemplate(channels=1, measurement=measurement)
            for t, v in zip(times, voltages):
                res.add_entry(t, v, interpolation='hold')
        elif voltages.ndim == 2:
            channels = voltages.shape[1]
            res = TablePulseTemplate(channels=channels, measurement=measurement)
            for c in range(channels):
                for t,v in zip(times, voltages[:,c]):
                    res.add_entry(t, v, interpolation='hold', channel=c)
=======
        res = TablePulseTemplate(measurement=measurement)
        for time, voltage in zip(times, voltages):
            res.add_entry(time, voltage, interpolation='hold')
>>>>>>> fbfec884
        return res

    def add_entry(self,
                  time: Union[float, str, ParameterDeclaration], 
                  voltage: Union[float, str, ParameterDeclaration], 
<<<<<<< HEAD
                  interpolation: str = 'hold',
                  channel: int = 0) -> None:
        """Add an entry to this TablePulseTemplate.

=======
                  interpolation: str='hold') -> None:
        """Add an entry to the end of this TablePulseTemplate.
        
>>>>>>> fbfec884
        The arguments time and voltage may either be real numbers or a string which
        references a parameter declaration by name or a ParameterDeclaration object.

        If the first entry provided to the table has a time > 0, a (0,0) entry is automatically
        inserted in front.

        The following constraints hold:
        - If a non-existing parameter declaration is referenced (via string), it is created without
            min, max and default values.
        - Parameter declarations for the time domain may not be used multiple times.
        - ParameterDeclaration objects for the time domain may not refer to other
            ParameterDeclaration objects as min or max values.
        - If a ParameterDeclaration is provided, its min and max values will be set to its
            neighboring values if they were not set previously or would exceed neighboring bounds.
        - Each entries time value must be greater than its predecessor's, i.e.,
            - if the time value is a float and the previous time value is a float, the new value
                must be greater
            - if the time value is a float and the previous time value is a parameter declaration,
                the new value must not be smaller than the maximum of the parameter declaration
            - if the time value is a parameter declaration and the previous time value is a float,
                the new values minimum must be no smaller
            - if the time value is a parameter declaration and the previous time value is a
                parameter declaration, the new minimum must not be smaller than the previous minimum
                and the previous maximum must not be greater than the new maximum

        Args:
            time (float or str or ParameterDeclaration): The time value of the new entry. Either a
                constant real number or some parameter name/declaration.
            voltage (float or str or ParameterDeclaration): The voltage value of the new entry.
                Either a constant real number or some parameter name/declaration.
            interpolation (str): The interpolation strategy between the previously last and the new
                entry. One of 'linear', 'hold' (hold previous value) or 'jump' (jump immediately
                to new value).
        Raises:
            ValueError if the constraints listed above are violated.
        """
        # Check if channel is valid
        if channel < 0 or channel > self.__channels - 1:
            raise ValueError("Channel number out of bounds. Allowed values: {}".format(', '.join(map(str, range(self.__channels)))))

        # Check if interpolation value is valid
        if interpolation not in self.__interpolation_strategies.keys():
            raise ValueError("Interpolation strategy not implemented. Allowed values: {}."
                             .format(', '.join(self.__interpolation_strategies.keys())))
        else:
            interpolation = self.__interpolation_strategies[interpolation]

        entries = self.__entries[channel]
        # If this is the first entry, there are a number of cases we have to check
<<<<<<< HEAD
        if not entries:
            # if the first entry has a time that is either > 0 or a parameter declaration, insert a start point (0, 0)
=======
        if not self.__entries:
            # if the first entry has a time that is either > 0 or a parameter declaration,
            # insert a start point (0, 0)
>>>>>>> fbfec884
            if not isinstance(time, numbers.Real) or time > 0:
                last_entry = TableEntry(0, 0, self.__interpolation_strategies['hold'])
            # ensure that the first entry is not negative
            elif isinstance(time, numbers.Real) and time < 0:
                raise ValueError("Time value must not be negative, was {}.".format(time))
            elif time == 0.0:
                last_entry = TableEntry(-1, 0, self.__interpolation_strategies['hold'])
        else:
            last_entry = entries[-1]

        # Handle time parameter/value
        time = self.__add_entry_check_and_modify_time(time, last_entry)

        # Handle voltage parameter/value
        # construct a ParameterDeclaration if voltage is a parameter name string
        if isinstance(voltage, str):
            voltage = ParameterDeclaration(voltage)

        # if voltage is (now) a ParameterDeclaration, make use of it
        if isinstance(voltage, ParameterDeclaration):
            # check whether a ParameterDeclaration with the same name already exists and, if so,
            # use that instead such that the same object is used consistently for one declaration
            if voltage.name in self.__voltage_parameter_declarations:
                voltage = self.__voltage_parameter_declarations[voltage.name]
            elif (voltage.name in self.__time_parameter_declarations or
                  (isinstance(time, ParameterDeclaration) and voltage.name == time.name)):
                raise ValueError(
                    "Argument voltage <{}> must not refer to a time parameter declaration."
                        .format(voltage.name)
                )

        # no special action if voltage is a real number

        # add declarations to declaration sets if necessary
        if isinstance(time, ParameterDeclaration):
            self.__time_parameter_declarations[time.name] = time
        if isinstance(voltage, ParameterDeclaration):
            self.__voltage_parameter_declarations[voltage.name] = voltage
        # in case we need a time 0 entry previous to the new entry
        if not self.__entries and (not isinstance(time, numbers.Real) or time > 0):
            self.__entries.append(last_entry)
        # finally, add the new entry to the table 
        self.__entries.append(TableEntry(time, voltage, interpolation))

    def __add_entry_check_and_modify_time(self,
                                          time: Union[float, str, Parameter],
                                          last_entry: TableValue) -> TableValue:
        # Handle time parameter/value

        # first case: time is a real number
        if isinstance(time, numbers.Real):
            if isinstance(last_entry.t, ParameterDeclaration):
                # set maximum value of previous entry if not already set
                if last_entry.t.max_value == float('+inf'):
                    last_entry.t.max_value = time

                if time < last_entry.t.absolute_max_value:
                    raise ValueError(
                        "Argument time must be no smaller than previous time parameter "
                        " declaration's maximum value. Parameter '{0}', Maximum {1}, Provided: {2}."
                            .format(
                            last_entry.t.name, last_entry.t.absolute_max_value, time
                        )
                    )

            # if time is a real number, ensure that is it not less than the previous entry
            elif time <= last_entry.t:
                raise ValueError(
                    "Argument time must be greater than previous time value {0}, was: {1}!".format(
                        last_entry.t, time
                    )
                )

        # second case: time is a string -> Create a new ParameterDeclaration and continue third case
        elif isinstance(time, str):
            time = ParameterDeclaration(time)

        # third case: time is a ParameterDeclaration
        # if time is (now) a ParameterDeclaration, verify it, insert it and establish
        # references/dependencies to previous entries if necessary
        if isinstance(time, ParameterDeclaration):
            if time.name in self.__voltage_parameter_declarations:
                raise ValueError(
                    "Cannot use already declared voltage parameter '{}' in time domain.".format(
                        time.name
                    )
                )
            if time.name not in self.__time_parameter_declarations:
                if isinstance(time.min_value, ParameterDeclaration):
                    raise ValueError(
                        "A ParameterDeclaration for a time parameter may not have a minimum value "
                        "reference to another ParameterDeclaration object."
                    )
                if isinstance(time.max_value, ParameterDeclaration):
                    raise ValueError(
                        "A ParameterDeclaration for a time parameter may not have a maximum value "
                        "reference to another ParameterDeclaration object."
                    )

                # make a (shallow) copy of the ParameterDeclaration to ensure that it can't be
                # changed from outside the table
                time = ParameterDeclaration(time.name, min=time.min_value, max=time.max_value,
                                            default=time.default_value)
                # set minimum value if not previously set
                # if last_entry.t is a ParameterDeclaration, its max_value field will be set
                # accordingly by the min_value setter of the new entry, ensuring a correct boundary
                # relationship between both declarations
                if time.min_value == float('-inf'):
                    time.min_value = last_entry.t

                # Check dependencies between successive time parameters
                if isinstance(last_entry.t, ParameterDeclaration):

                    if last_entry.t.max_value == float('inf'):
                        last_entry.t.max_value = time

                    if time.absolute_min_value < last_entry.t.absolute_min_value:
                        raise ValueError(
                            "Argument time's minimum value must be no smaller than the previous "
                            "time parameter declaration's minimum value. Parameter '{0}', Minimum "
                            "{1}, Provided {2}.".format(
                                last_entry.t.name, last_entry.t.absolute_min_value, time.min_value
                            )
                        )
                    if time.absolute_max_value < last_entry.t.absolute_max_value:
                        raise ValueError(
                            "Argument time's maximum value must be no smaller than the previous "
                            "time parameter declaration's maximum value. Parameter '{0}', Maximum "
                            "{1}, Provided {2}.".format(
                                last_entry.t.name, last_entry.t.absolute_max_value, time.max_value
                            )
                        )
                else:
                    if time.min_value < last_entry.t:
                        raise ValueError(
                            "Argument time's minimum value {0} must be no smaller than the previous"
                            " time value {1}.".format(time.min_value, last_entry.t)
                        )
            else:
<<<<<<< HEAD
                raise ValueError("A time parameter with the name {} already exists.".format(time.name))


        # Handle voltage parameter/value
        # construct a ParameterDeclaration if voltage is a parameter name string
        if isinstance(voltage, str):
            voltage = ParameterDeclaration(voltage)

        # if voltage is (now) a ParameterDeclaration, make use of it
        if isinstance(voltage, ParameterDeclaration):
            # check whether a ParameterDeclaration with the same name already exists and, if so, use that instead
            # such that the same object is used consistently for one declaration
            if voltage.name in self.__voltage_parameter_declarations:
                voltage = self.__voltage_parameter_declarations[voltage.name]
            elif (voltage.name in self.__time_parameter_declarations or
                        (isinstance(time, ParameterDeclaration) and voltage.name == time.name)):
                    raise ValueError("Argument voltage <{}> must not refer to a time parameter declaration.".format(voltage.name))

        # no special action if voltage is a real number

        # add declaration if necessary
        if isinstance(time, ParameterDeclaration):
            self.__time_parameter_declarations[time.name] = time
        if isinstance(voltage, ParameterDeclaration):
            self.__voltage_parameter_declarations[voltage.name] = voltage
        
        # in case we need a time 0 entry previous to the new entry
        if not entries and (not isinstance(time, numbers.Real) or time > 0):
                entries.append(last_entry)
        # finally, add the new entry to the table 
        entries.append(TableEntry(time, voltage, interpolation))
        # write modified channel back to entries
        self.__entries[channel] = entries
        
    @property
    def entries(self) -> List[List[TableEntry]]:
        """Return an immutable copies of this TablePulseTemplate's entries."""
=======
                raise ValueError(
                    "A time parameter with the name {} already exists.".format(time.name)
                )
        return time

    @property
    def entries(self) -> List[TableEntry]:
        """Immutable copies of this TablePulseTemplate's entries."""
>>>>>>> fbfec884
        return copy.deepcopy(self.__entries)

    @property
    def parameter_names(self) -> Set[str]:
        """The set of names of declared parameters."""
        return set(self.__time_parameter_declarations.keys()) \
               | set(self.__voltage_parameter_declarations.keys())

    @property
    def parameter_declarations(self) -> Set[ParameterDeclaration]:
<<<<<<< HEAD
        """Return a set of all parameter declaration objects of this TablePulseTemplate."""
        return set(self.__time_parameter_declarations.values()) | set(self.__voltage_parameter_declarations.values())

    def get_measurement_windows(self, parameters: Optional[Dict[str, Parameter]] = {}) -> List[MeasurementWindow]: # TODO: not very robust
        """Return all measurement windows defined in this PulseTemplate.

        A TablePulseTemplate specifies either no measurement windows or exactly one that spans its entire duration,
        depending on whether set_is_measurement_pulse(True) was called or not.
        """
=======
        """A set of all parameter declaration objects of this TablePulseTemplate."""
        return set(self.__time_parameter_declarations.values()) | \
               set(self.__voltage_parameter_declarations.values())
>>>>>>> fbfec884

    def get_measurement_windows(self,
                                parameters: Optional[Dict[str, Parameter]]=None) \
            -> List[MeasurementWindow]: # TODO: remove
        if not self.__is_measurement_pulse:
            return []
        else:
            # instantiated_entries = self.get_entries_instantiated(parameters)
            last_entries = [channel[-1].t for channel in self.get_entries_instantiated(parameters)]
            maxtime = max(last_entries)
            return [(0, maxtime)]

    @property
    def is_interruptable(self) -> bool:
        return False
<<<<<<< HEAD

    def get_entries_instantiated(self, parameters: Dict[str, Parameter]) -> List[List[TableEntry]]:
        """Return a list of all table entries with concrete values provided by the given parameters.
        """
        instantiated_entries = [] # type: List[List[TableEntry]]
        for channel in range(self.__channels):
            entries = self.__entries[channel]
            instantiated = []
            for entry in entries:
                time_value = None # type: float
                voltage_value = None # type: float
                # resolve time parameter references
                if isinstance(entry.t, ParameterDeclaration):
                    time_value = entry.t.get_value(parameters)
                else:
                    time_value = entry.t
                # resolve voltage parameter references only if voltageParameters argument is not None, otherwise they are irrelevant
                if isinstance(entry.v, ParameterDeclaration):
                    voltage_value= entry.v.get_value(parameters)
                else:
                    voltage_value = entry.v

                instantiated.append(TableEntry(time_value, voltage_value, entry.interp))

            # ensure that no time value occurs twice
            previous_time = -1
            for (time, _, _) in instantiated:
                if time <= previous_time:
                    raise Exception("Time value {0} is smaller than the previous value {1}.".format(time, previous_time))
                previous_time = time

            instantiated_entries.append(instantiated)
        return list(map(TablePulseTemplate.__clean_entries, instantiated_entries))
=======
        
    def get_entries_instantiated(self, parameters: Dict[str, Parameter]) \
            -> List[Tuple[float, float]]:
        """Compute an instantiated list of the table's entries.

        Args:
            parameters (Dict(str -> Parameter)): A mapping of parameter names to Parameter objects.
        Returns:
             (float, float)-list of all table entries with concrete values provided by the given
                parameters.
        """
        instantiated_entries = [] # type: List[TableEntry]
        for entry in self.__entries:
            # resolve time parameter references
            if isinstance(entry.t, ParameterDeclaration):
                time_value = entry.t.get_value(parameters)
            else:
                time_value = entry.t
            if isinstance(entry.v, ParameterDeclaration):
                voltage_value = entry.v.get_value(parameters)
            else:
                voltage_value = entry.v
            
            instantiated_entries.append(TableEntry(time_value, voltage_value, entry.interp))
            
        # ensure that no time value occurs twice
        previous_time = -1
        for (time, _, _) in instantiated_entries:
            if time <= previous_time:
                raise Exception(
                    "Time value {0} is smaller than the previous value {1}."
                        .format(time, previous_time)
                )
            previous_time = time
            
        TablePulseTemplate.__clean_entries(instantiated_entries)
        return instantiated_entries
>>>>>>> fbfec884

    @staticmethod
    def __clean_entries(entries: List[TableEntry]) -> None:
        """ Checks if three subsequent values in a TableEntry list have the same voltage value.
        If so, the intermediate is redundant and removed in-place.

        Args:
            entries (List(TableEntry)): List of table entries to clean. Will be modified in-place.
        """
        length = len(entries)
        if not entries or length < 3:
            return entries

        for index in range(length-2, 0, -1):
            previous_step = entries[index - 1]
            step = entries[index]
            next_step = entries[index + 1]
            if step.v == previous_step.v and step.v == next_step.v:
                entries.pop(index)

    def build_sequence(self,
                       sequencer: Sequencer,
                       parameters: Dict[str, Parameter],
                       conditions: Dict[str, Condition],
                       instruction_block: InstructionBlock) -> None:
        instantiated = self.get_entries_instantiated(parameters)
        if instantiated[0]:
            waveform = TableWaveform(instantiated)
            instruction_block.add_instruction_exec(waveform)

    def requires_stop(self,
                      parameters: Dict[str, Parameter],
                      conditions: Dict[str, 'Condition']) -> bool:
        try:
            return any(
                parameters[name].requires_stop
                for name in self.parameter_names
                if not isinstance(parameters[name], numbers.Number)
            )
        except KeyError as key_error:
            raise ParameterNotProvidedException(str(key_error)) from key_error

    def get_serialization_data(self, serializer: Serializer) -> Dict[str, Any]:
        data = dict()
        data['is_measurement_pulse'] = self.__is_measurement_pulse
<<<<<<< HEAD
        data['time_parameter_declarations'] = [serializer._serialize_subpulse(self.__time_parameter_declarations[key]) for key in sorted(self.__time_parameter_declarations.keys())]
        data['voltage_parameter_declarations'] = [serializer._serialize_subpulse(self.__voltage_parameter_declarations[key]) for key in sorted(self.__voltage_parameter_declarations.keys())]
        serialized_entries = []
        for channel in self.__entries:
            entries = []
            for (time, voltage, interpolation) in channel:
                if isinstance(time, ParameterDeclaration):
                    time = time.name
                if isinstance(voltage, ParameterDeclaration):
                    voltage = voltage.name
                entries.append((time, voltage, str(interpolation)))
            serialized_entries.append(entries)
        data['entries'] = serialized_entries
=======
        data['time_parameter_declarations'] = \
            [serializer.dictify(self.__time_parameter_declarations[key])
             for key in sorted(self.__time_parameter_declarations.keys())]
        data['voltage_parameter_declarations'] = \
            [serializer.dictify(self.__voltage_parameter_declarations[key])
             for key in sorted(self.__voltage_parameter_declarations.keys())]
        entries = []
        for (time, voltage, interpolation) in self.__entries:
            if isinstance(time, ParameterDeclaration):
                time = time.name
            if isinstance(voltage, ParameterDeclaration):
                voltage = voltage.name
            entries.append((time, voltage, str(interpolation)))
        data['entries'] = entries
>>>>>>> fbfec884
        data['type'] = serializer.get_type_identifier(self)
        return data

    @staticmethod
    def deserialize(serializer: Serializer,
                    time_parameter_declarations: Iterable[Any],
                    voltage_parameter_declarations: Iterable[Any],
                    entries: Iterable[Any],
                    is_measurement_pulse: bool,
                    identifier: Optional[str]=None) -> 'TablePulseTemplate':
<<<<<<< HEAD
        time_parameter_declarations = {declaration['name']: serializer.deserialize(declaration) for declaration in time_parameter_declarations}

        voltage_parameter_declarations = {declaration['name']: serializer.deserialize(declaration) for declaration in voltage_parameter_declarations}
=======
        time_parameter_declarations = \
            {declaration['name']: serializer.deserialize(declaration)
             for declaration in time_parameter_declarations}
        voltage_parameter_declarations = \
            {declaration['name']: serializer.deserialize(declaration)
             for declaration in voltage_parameter_declarations}
>>>>>>> fbfec884

        template = TablePulseTemplate(is_measurement_pulse, identifier=identifier)

        for channel, channelentries in enumerate(entries):
            for (time, voltage, interpolation) in channelentries:
                if isinstance(time, str):
                    time = time_parameter_declarations[time]
                if isinstance(voltage, str):
                    voltage = voltage_parameter_declarations[voltage]
                template.add_entry(time, voltage, interpolation=interpolation, channel=channel)

        return template<|MERGE_RESOLUTION|>--- conflicted
+++ resolved
@@ -34,37 +34,26 @@
 class TableWaveform(Waveform):
     """Waveform obtained from instantiating a TablePulseTemplate."""
 
-    def __init__(self, waveform_table: Tuple[WaveformTableEntry]) -> None:
+    def __init__(self, waveform_tables: List[Tuple[WaveformTableEntry]]) -> None:
         """Create a new TableWaveform instance.
 
-<<<<<<< HEAD
-    def __init__(self, waveform_tables: List[WaveformTable]) -> None:
-        for table in waveform_tables:
-            if len(table) < 2:
-                raise ValueError("The given WaveformTable has less than two entries.")
-=======
         Args:
             waveform_table (ImmutableList(WaveformTableEntry)): A list of instantiated table
                 entries of the form (time as float, voltage as float, interpolation strategy).
         """
-        if len(waveform_table) < 2:
-            raise ValueError("The given waveform table has less than two entries.")
->>>>>>> fbfec884
+        for table in waveform_tables:
+            if len(table) < 2:
+                raise ValueError("The given WaveformTable has less than two entries.")
         super().__init__()
         self.__tables = waveform_tables
 
     @property
-<<<<<<< HEAD
-    def _compare_key(self) -> Any:
+    def compare_key(self) -> Any:
         return tuple(map(tuple, self.__tables))
 
     @property
     def channels(self) -> int:
         return len(self.__tables)
-=======
-    def compare_key(self) -> Any:
-        return self.__table
->>>>>>> fbfec884
 
     @property
     def duration(self) -> float:
@@ -77,20 +66,13 @@
         channels = len(self.__tables)
         sample_times = sample_times.copy()
         sample_times -= (sample_times[0] - first_offset)
-<<<<<<< HEAD
         voltages = np.empty((len(sample_times), channels))
         for channel, table in enumerate(self.__tables):
-            for entry1, entry2 in zip(table[:-1], table[1:]): # iterate over interpolated areas
+            for entry1, entry2 in zip(table[:-1], table[1:]):
                 indices = np.logical_and(sample_times >= entry1.t, sample_times <= entry2.t)
-                voltages[indices, channel] = entry2.interp((entry1.t, entry1.v), (entry2.t, entry2.v), sample_times[indices]) # evaluate interpolation at each time
-
-=======
-        voltages = np.empty_like(sample_times)
-        for entry1, entry2 in zip(self.__table[:-1], self.__table[1:]):
-            indices = np.logical_and(sample_times >= entry1.t, sample_times <= entry2.t)
-            voltages[indices] = entry2.interp((entry1.t, entry1.v),
-                                              (entry2.t, entry2.v), sample_times[indices])
->>>>>>> fbfec884
+                voltages[indices, channel] = \
+                    entry2.interp((entry1.t, entry1.v), (entry2.t, entry2.v), sample_times[indices])
+
         return voltages
 
 
@@ -102,13 +84,8 @@
 
 
 class TablePulseTemplate(PulseTemplate):
-<<<<<<< HEAD
-    """Defines a pulse via linear interpolation of a sequence of (time,voltage)-pairs.
-
-=======
     """Defines a pulse via interpolation of a sequence of (time,voltage)-pairs.
-    
->>>>>>> fbfec884
+
     TablePulseTemplate stores a list of (time,voltage)-pairs (the table) which is sorted
     by time and uniquely define a pulse structure via interpolation of voltages of subsequent
     table entries.
@@ -118,10 +95,7 @@
     a measurement window.
     """
 
-<<<<<<< HEAD
     def __init__(self, channels=1, measurement=False, identifier: Optional[str]=None) -> None:
-=======
-    def __init__(self, measurement=False, identifier: Optional[str]=None) -> None:
         """Create a new TablePulseTemplate.
 
         Args:
@@ -129,11 +103,10 @@
                 (optional, default = False).
             identifier (str): A unique identifier for use in serialization. (optional)
         """
->>>>>>> fbfec884
         super().__init__(identifier)
         self.__identifier = identifier
         self.__entries = []
-        for x in range(channels):
+        for _ in range(channels):
             self.__entries.append([]) # type: List[List[TableEntry]]
         self.__time_parameter_declarations = {} # type: Dict[str, ParameterDeclaration]
         self.__voltage_parameter_declarations = {} # type: Dict[str, ParameterDeclaration]
@@ -157,37 +130,25 @@
             TablePulseTemplate with the given values, hold interpolation everywhere and no free
             parameters.
         """
-<<<<<<< HEAD
         if voltages.ndim == 1:
             res = TablePulseTemplate(channels=1, measurement=measurement)
-            for t, v in zip(times, voltages):
-                res.add_entry(t, v, interpolation='hold')
+            for time, voltage in zip(times, voltages):
+                res.add_entry(time, voltage, interpolation='hold')
         elif voltages.ndim == 2:
             channels = voltages.shape[1]
             res = TablePulseTemplate(channels=channels, measurement=measurement)
-            for c in range(channels):
-                for t,v in zip(times, voltages[:,c]):
-                    res.add_entry(t, v, interpolation='hold', channel=c)
-=======
-        res = TablePulseTemplate(measurement=measurement)
-        for time, voltage in zip(times, voltages):
-            res.add_entry(time, voltage, interpolation='hold')
->>>>>>> fbfec884
+            for channel in range(channels):
+                for time, voltage in zip(times, voltages[:, channel]):
+                    res.add_entry(time, voltage, interpolation='hold', channel=channel)
         return res
 
     def add_entry(self,
                   time: Union[float, str, ParameterDeclaration], 
                   voltage: Union[float, str, ParameterDeclaration], 
-<<<<<<< HEAD
-                  interpolation: str = 'hold',
-                  channel: int = 0) -> None:
-        """Add an entry to this TablePulseTemplate.
-
-=======
-                  interpolation: str='hold') -> None:
+                  interpolation: str='hold',
+                  channel: int=0) -> None:
         """Add an entry to the end of this TablePulseTemplate.
-        
->>>>>>> fbfec884
+
         The arguments time and voltage may either be real numbers or a string which
         references a parameter declaration by name or a ParameterDeclaration object.
 
@@ -221,12 +182,15 @@
             interpolation (str): The interpolation strategy between the previously last and the new
                 entry. One of 'linear', 'hold' (hold previous value) or 'jump' (jump immediately
                 to new value).
+            channel (int): The channel in which the voltage value will be set. (default = 0)
         Raises:
             ValueError if the constraints listed above are violated.
         """
         # Check if channel is valid
         if channel < 0 or channel > self.__channels - 1:
-            raise ValueError("Channel number out of bounds. Allowed values: {}".format(', '.join(map(str, range(self.__channels)))))
+            raise ValueError("Channel number out of bounds. Allowed values: {}".format(
+                ', '.join(map(str, range(self.__channels))))
+            )
 
         # Check if interpolation value is valid
         if interpolation not in self.__interpolation_strategies.keys():
@@ -237,14 +201,9 @@
 
         entries = self.__entries[channel]
         # If this is the first entry, there are a number of cases we have to check
-<<<<<<< HEAD
         if not entries:
-            # if the first entry has a time that is either > 0 or a parameter declaration, insert a start point (0, 0)
-=======
-        if not self.__entries:
             # if the first entry has a time that is either > 0 or a parameter declaration,
             # insert a start point (0, 0)
->>>>>>> fbfec884
             if not isinstance(time, numbers.Real) or time > 0:
                 last_entry = TableEntry(0, 0, self.__interpolation_strategies['hold'])
             # ensure that the first entry is not negative
@@ -284,10 +243,11 @@
         if isinstance(voltage, ParameterDeclaration):
             self.__voltage_parameter_declarations[voltage.name] = voltage
         # in case we need a time 0 entry previous to the new entry
-        if not self.__entries and (not isinstance(time, numbers.Real) or time > 0):
-            self.__entries.append(last_entry)
+        if not entries and (not isinstance(time, numbers.Real) or time > 0):
+            entries.append(last_entry)
         # finally, add the new entry to the table 
-        self.__entries.append(TableEntry(time, voltage, interpolation))
+        entries.append(TableEntry(time, voltage, interpolation))
+        self.__entries[channel] = entries
 
     def __add_entry_check_and_modify_time(self,
                                           time: Union[float, str, Parameter],
@@ -305,7 +265,7 @@
                     raise ValueError(
                         "Argument time must be no smaller than previous time parameter "
                         " declaration's maximum value. Parameter '{0}', Maximum {1}, Provided: {2}."
-                            .format(
+                        .format(
                             last_entry.t.name, last_entry.t.absolute_max_value, time
                         )
                     )
@@ -384,54 +344,14 @@
                             " time value {1}.".format(time.min_value, last_entry.t)
                         )
             else:
-<<<<<<< HEAD
-                raise ValueError("A time parameter with the name {} already exists.".format(time.name))
-
-
-        # Handle voltage parameter/value
-        # construct a ParameterDeclaration if voltage is a parameter name string
-        if isinstance(voltage, str):
-            voltage = ParameterDeclaration(voltage)
-
-        # if voltage is (now) a ParameterDeclaration, make use of it
-        if isinstance(voltage, ParameterDeclaration):
-            # check whether a ParameterDeclaration with the same name already exists and, if so, use that instead
-            # such that the same object is used consistently for one declaration
-            if voltage.name in self.__voltage_parameter_declarations:
-                voltage = self.__voltage_parameter_declarations[voltage.name]
-            elif (voltage.name in self.__time_parameter_declarations or
-                        (isinstance(time, ParameterDeclaration) and voltage.name == time.name)):
-                    raise ValueError("Argument voltage <{}> must not refer to a time parameter declaration.".format(voltage.name))
-
-        # no special action if voltage is a real number
-
-        # add declaration if necessary
-        if isinstance(time, ParameterDeclaration):
-            self.__time_parameter_declarations[time.name] = time
-        if isinstance(voltage, ParameterDeclaration):
-            self.__voltage_parameter_declarations[voltage.name] = voltage
-        
-        # in case we need a time 0 entry previous to the new entry
-        if not entries and (not isinstance(time, numbers.Real) or time > 0):
-                entries.append(last_entry)
-        # finally, add the new entry to the table 
-        entries.append(TableEntry(time, voltage, interpolation))
-        # write modified channel back to entries
-        self.__entries[channel] = entries
-        
-    @property
-    def entries(self) -> List[List[TableEntry]]:
-        """Return an immutable copies of this TablePulseTemplate's entries."""
-=======
                 raise ValueError(
                     "A time parameter with the name {} already exists.".format(time.name)
                 )
         return time
-
-    @property
-    def entries(self) -> List[TableEntry]:
+        
+    @property
+    def entries(self) -> List[List[TableEntry]]:
         """Immutable copies of this TablePulseTemplate's entries."""
->>>>>>> fbfec884
         return copy.deepcopy(self.__entries)
 
     @property
@@ -442,21 +362,9 @@
 
     @property
     def parameter_declarations(self) -> Set[ParameterDeclaration]:
-<<<<<<< HEAD
-        """Return a set of all parameter declaration objects of this TablePulseTemplate."""
-        return set(self.__time_parameter_declarations.values()) | set(self.__voltage_parameter_declarations.values())
-
-    def get_measurement_windows(self, parameters: Optional[Dict[str, Parameter]] = {}) -> List[MeasurementWindow]: # TODO: not very robust
-        """Return all measurement windows defined in this PulseTemplate.
-
-        A TablePulseTemplate specifies either no measurement windows or exactly one that spans its entire duration,
-        depending on whether set_is_measurement_pulse(True) was called or not.
-        """
-=======
         """A set of all parameter declaration objects of this TablePulseTemplate."""
         return set(self.__time_parameter_declarations.values()) | \
                set(self.__voltage_parameter_declarations.values())
->>>>>>> fbfec884
 
     def get_measurement_windows(self,
                                 parameters: Optional[Dict[str, Parameter]]=None) \
@@ -472,26 +380,29 @@
     @property
     def is_interruptable(self) -> bool:
         return False
-<<<<<<< HEAD
-
-    def get_entries_instantiated(self, parameters: Dict[str, Parameter]) -> List[List[TableEntry]]:
-        """Return a list of all table entries with concrete values provided by the given parameters.
+        
+    def get_entries_instantiated(self, parameters: Dict[str, Parameter]) \
+            -> List[List[Tuple[float, float]]]:
+        """Compute an instantiated list of the table's entries.
+
+        Args:
+            parameters (Dict(str -> Parameter)): A mapping of parameter names to Parameter objects.
+        Returns:
+             (float, float)-list of all table entries with concrete values provided by the given
+                parameters.
         """
         instantiated_entries = [] # type: List[List[TableEntry]]
         for channel in range(self.__channels):
             entries = self.__entries[channel]
             instantiated = []
             for entry in entries:
-                time_value = None # type: float
-                voltage_value = None # type: float
                 # resolve time parameter references
                 if isinstance(entry.t, ParameterDeclaration):
                     time_value = entry.t.get_value(parameters)
                 else:
                     time_value = entry.t
-                # resolve voltage parameter references only if voltageParameters argument is not None, otherwise they are irrelevant
                 if isinstance(entry.v, ParameterDeclaration):
-                    voltage_value= entry.v.get_value(parameters)
+                    voltage_value = entry.v.get_value(parameters)
                 else:
                     voltage_value = entry.v
 
@@ -501,58 +412,22 @@
             previous_time = -1
             for (time, _, _) in instantiated:
                 if time <= previous_time:
-                    raise Exception("Time value {0} is smaller than the previous value {1}.".format(time, previous_time))
+                    raise Exception("Time value {0} is smaller than the previous value {1}."
+                                    .format(time, previous_time))
                 previous_time = time
 
             instantiated_entries.append(instantiated)
         return list(map(TablePulseTemplate.__clean_entries, instantiated_entries))
-=======
-        
-    def get_entries_instantiated(self, parameters: Dict[str, Parameter]) \
-            -> List[Tuple[float, float]]:
-        """Compute an instantiated list of the table's entries.
-
-        Args:
-            parameters (Dict(str -> Parameter)): A mapping of parameter names to Parameter objects.
-        Returns:
-             (float, float)-list of all table entries with concrete values provided by the given
-                parameters.
-        """
-        instantiated_entries = [] # type: List[TableEntry]
-        for entry in self.__entries:
-            # resolve time parameter references
-            if isinstance(entry.t, ParameterDeclaration):
-                time_value = entry.t.get_value(parameters)
-            else:
-                time_value = entry.t
-            if isinstance(entry.v, ParameterDeclaration):
-                voltage_value = entry.v.get_value(parameters)
-            else:
-                voltage_value = entry.v
-            
-            instantiated_entries.append(TableEntry(time_value, voltage_value, entry.interp))
-            
-        # ensure that no time value occurs twice
-        previous_time = -1
-        for (time, _, _) in instantiated_entries:
-            if time <= previous_time:
-                raise Exception(
-                    "Time value {0} is smaller than the previous value {1}."
-                        .format(time, previous_time)
-                )
-            previous_time = time
-            
-        TablePulseTemplate.__clean_entries(instantiated_entries)
-        return instantiated_entries
->>>>>>> fbfec884
 
     @staticmethod
-    def __clean_entries(entries: List[TableEntry]) -> None:
-        """ Checks if three subsequent values in a TableEntry list have the same voltage value.
+    def __clean_entries(entries: List[Tuple[float, float]]) -> List[Tuple[float, float]]:
+        """ Checks if three subsequent values in a list of table entries have the same value.
         If so, the intermediate is redundant and removed in-place.
 
         Args:
             entries (List(TableEntry)): List of table entries to clean. Will be modified in-place.
+        Returns:
+            a reference to entries
         """
         length = len(entries)
         if not entries or length < 3:
@@ -564,6 +439,7 @@
             next_step = entries[index + 1]
             if step.v == previous_step.v and step.v == next_step.v:
                 entries.pop(index)
+        return entries
 
     def build_sequence(self,
                        sequencer: Sequencer,
@@ -590,9 +466,12 @@
     def get_serialization_data(self, serializer: Serializer) -> Dict[str, Any]:
         data = dict()
         data['is_measurement_pulse'] = self.__is_measurement_pulse
-<<<<<<< HEAD
-        data['time_parameter_declarations'] = [serializer._serialize_subpulse(self.__time_parameter_declarations[key]) for key in sorted(self.__time_parameter_declarations.keys())]
-        data['voltage_parameter_declarations'] = [serializer._serialize_subpulse(self.__voltage_parameter_declarations[key]) for key in sorted(self.__voltage_parameter_declarations.keys())]
+        data['time_parameter_declarations'] = \
+            [serializer.dictify(self.__time_parameter_declarations[key])
+             for key in sorted(self.__time_parameter_declarations.keys())]
+        data['voltage_parameter_declarations'] = \
+            [serializer.dictify(self.__voltage_parameter_declarations[key])
+             for key in sorted(self.__voltage_parameter_declarations.keys())]
         serialized_entries = []
         for channel in self.__entries:
             entries = []
@@ -604,22 +483,6 @@
                 entries.append((time, voltage, str(interpolation)))
             serialized_entries.append(entries)
         data['entries'] = serialized_entries
-=======
-        data['time_parameter_declarations'] = \
-            [serializer.dictify(self.__time_parameter_declarations[key])
-             for key in sorted(self.__time_parameter_declarations.keys())]
-        data['voltage_parameter_declarations'] = \
-            [serializer.dictify(self.__voltage_parameter_declarations[key])
-             for key in sorted(self.__voltage_parameter_declarations.keys())]
-        entries = []
-        for (time, voltage, interpolation) in self.__entries:
-            if isinstance(time, ParameterDeclaration):
-                time = time.name
-            if isinstance(voltage, ParameterDeclaration):
-                voltage = voltage.name
-            entries.append((time, voltage, str(interpolation)))
-        data['entries'] = entries
->>>>>>> fbfec884
         data['type'] = serializer.get_type_identifier(self)
         return data
 
@@ -630,18 +493,12 @@
                     entries: Iterable[Any],
                     is_measurement_pulse: bool,
                     identifier: Optional[str]=None) -> 'TablePulseTemplate':
-<<<<<<< HEAD
-        time_parameter_declarations = {declaration['name']: serializer.deserialize(declaration) for declaration in time_parameter_declarations}
-
-        voltage_parameter_declarations = {declaration['name']: serializer.deserialize(declaration) for declaration in voltage_parameter_declarations}
-=======
         time_parameter_declarations = \
             {declaration['name']: serializer.deserialize(declaration)
              for declaration in time_parameter_declarations}
         voltage_parameter_declarations = \
             {declaration['name']: serializer.deserialize(declaration)
              for declaration in voltage_parameter_declarations}
->>>>>>> fbfec884
 
         template = TablePulseTemplate(is_measurement_pulse, identifier=identifier)
 
