language: python
python:
  - 3.5
  - 3.6
  - 3.7
env:
  - INSTALL_EXTRAS=[VISA,plotting,zurich-instruments,tektronix]
  - INSTALL_EXTRAS=[VISA,plotting,zurich-instruments,tektronix,Faster-fractions]

<<<<<<< HEAD
matrix:
  include:
    - python: 3.7
      dist: xenial
      sudo: true
      env: INSTALL_EXTRAS=[VISA,plotting,zurich-instruments,tektronix]
    - python: 3.7
      dist: xenial
      sudo: true
      env: INSTALL_EXTRAS=[VISA,plotting,zurich-instruments,tektronix,Faster-fractions]

=======
>>>>>>> 8125e415
#use container based infrastructure
sudo: false

#these directories are persistent
cache: pip

# install dependencies for gmpy2
addons:
  apt:
    update: true

    sources:
      # newer compiler for zhinst
      - ubuntu-toolchain-r-test

    packages:
      - libgmp-dev
      - libmpfr-dev
      - libmpc-dev
      - gcc-8
      - g++-8

before_install:
  - eval "CC=gcc-8 && GXX=g++-8"
  - pip install coverage coveralls
install:
  - pip install .$INSTALL_EXTRAS
script:
  - "coverage run --source=qupulse --rcfile=coverage.ini setup.py test"
after_success:
  - coveralls

notifications:
  email: false<|MERGE_RESOLUTION|>--- conflicted
+++ resolved
@@ -7,20 +7,6 @@
   - INSTALL_EXTRAS=[VISA,plotting,zurich-instruments,tektronix]
   - INSTALL_EXTRAS=[VISA,plotting,zurich-instruments,tektronix,Faster-fractions]
 
-<<<<<<< HEAD
-matrix:
-  include:
-    - python: 3.7
-      dist: xenial
-      sudo: true
-      env: INSTALL_EXTRAS=[VISA,plotting,zurich-instruments,tektronix]
-    - python: 3.7
-      dist: xenial
-      sudo: true
-      env: INSTALL_EXTRAS=[VISA,plotting,zurich-instruments,tektronix,Faster-fractions]
-
-=======
->>>>>>> 8125e415
 #use container based infrastructure
 sudo: false
 
@@ -40,8 +26,6 @@
       - libgmp-dev
       - libmpfr-dev
       - libmpc-dev
-      - gcc-8
-      - g++-8
 
 before_install:
   - eval "CC=gcc-8 && GXX=g++-8"
